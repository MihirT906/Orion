--- conflicted
+++ resolved
@@ -26,16 +26,7 @@
     'numba>=0.48,<0.52',
     'pyts>=0.9,<0.11',
     'azure-cognitiveservices-anomalydetector>=0.3,<0.4',
-<<<<<<< HEAD
-    # tensorflow installation
-    # 'tensorflow>=2.3,<2.4',
-    # 'tensorflow-gpu>=2.3,<2.4'
-=======
     'xlsxwriter>=1.3.6<1.4',
-
-    # fix conflict
-    'h5py<2.11.0,>=2.10.0',
->>>>>>> 84388b88
 ]
 
 setup_requires = [
